{-# OPTIONS_GHC -Wno-orphans #-}

{-# LANGUAGE CPP                 #-}
{-# LANGUAGE DeriveFunctor       #-}
{-# LANGUAGE ScopedTypeVariables #-}

-----------------------------------------------------------------------------
-- |
-- Module      :  Test.StateMachine.Utils
-- Copyright   :  (C) 2017, ATS Advanced Telematic Systems GmbH, Li-yao Xia
-- License     :  BSD-style (see the file LICENSE)
--
-- Maintainer  :  Stevan Andjelkovic <stevan.andjelkovic@here.com>
-- Stability   :  provisional
-- Portability :  non-portable (GHC extensions)
--
-- This module exports some QuickCheck utility functions. Some of these should
-- perhaps be upstreamed.
--
-----------------------------------------------------------------------------

module Test.StateMachine.Utils
  ( liftProperty
  , whenFailM
  , forAllShrinkShow
  , anyP
<<<<<<< HEAD
  , shrinkPair
  , shrinkPair'
  , suchThatMaybeN
  , suchThatOneOf
  , oldCover
  , newTabulate
  , suchThatEither
=======
  , suchThatOneOf
  , oldCover
  , Shrunk(..)
  , shrinkS
  , shrinkListS
  , shrinkListS'
  , shrinkPairS
  , shrinkPairS'
>>>>>>> 1f207737
  )
  where

import           Prelude

import           Test.QuickCheck
                   (Arbitrary, Gen, Property, Testable, again,
                   counterexample, frequency, resize, shrink,
                   shrinkList, shrinking, sized, suchThatMaybe,
                   whenFail)
#if MIN_VERSION_QuickCheck(2,12,0)
import           Test.QuickCheck (tabulate)
#endif
import           Test.QuickCheck.Monadic
                   (PropertyM(MkPropertyM))
import           Test.QuickCheck.Property
                   (Property(MkProperty), cover, property, unProperty,
                   (.&&.), (.||.))
#if !MIN_VERSION_QuickCheck(2,10,0)
import           Test.QuickCheck.Property
                   (succeeded)
#endif

------------------------------------------------------------------------

-- | Lifts a plain property into a monadic property.
liftProperty :: Monad m => Property -> PropertyM m ()
liftProperty prop = MkPropertyM (\k -> fmap (prop .&&.) <$> k ())

-- | Lifts 'whenFail' to 'PropertyM'.
whenFailM :: Monad m => IO () -> Property -> PropertyM m ()
whenFailM m prop = liftProperty (m `whenFail` prop)

-- | A variant of 'Test.QuickCheck.Monadic.forAllShrink' with an explicit show
--   function. This function was upstreamed and is part of QuickCheck >= 2.12.
forAllShrinkShow
  :: Testable prop
  => Gen a -> (a -> [a]) -> (a -> String) -> (a -> prop) -> Property
forAllShrinkShow gen shrinker shower pf =
  again $
  MkProperty $
  gen >>= \x ->
    unProperty $
    shrinking shrinker x $ \x' ->
      counterexample (shower x') (pf x')

-- | Lifts 'Prelude.any' to properties.
anyP :: (a -> Property) -> [a] -> Property
anyP p = foldr (\x ih -> p x .||. ih) (property False)

#if !MIN_VERSION_QuickCheck(2,10,0)
instance Testable () where
  property = property . liftUnit
    where
    liftUnit () = succeeded
#endif

-- | Like 'Test.QuickCheck.suchThatMaybe', but retries @n@ times.
suchThatMaybeN :: Int -> Gen a -> (a -> Bool) -> Gen (Maybe a)
suchThatMaybeN 0 _   _ = return Nothing
suchThatMaybeN n gen p = do
  mx <- gen `suchThatMaybe` p
  case mx of
    Just x  -> return (Just x)
    Nothing -> sized (\m -> resize (m + 1) (suchThatMaybeN (n - 1) gen p))

suchThatOneOf :: [(Int, Gen a)] -> (a -> Bool) -> Gen (Maybe a)
gens0 `suchThatOneOf` p = go gens0 (length gens0 - 1)
  where
    go []   _ = return Nothing
    go gens n = do
      i <- frequency (zip (map fst gens) (map return [0 .. n]))
      case splitAt i gens of
        (_,     [])           -> error ("suchThatOneOf: impossible, as we" ++
                                       " split the list on its length - 1.")
        (gens', gen : gens'') -> do
           mx <- suchThatMaybeN 20 (snd gen) p
           case mx of
             Just x  -> return (Just x)
             Nothing -> go (gens' ++ gens'') (n - 1)

<<<<<<< HEAD
-- QuickCheck-2.12 introduced a breaking change in the cover combinator, see
-- issue #248 for details.
=======
-- | Pre-QuickCheck-2.12 version of cover.
>>>>>>> 1f207737
oldCover :: Testable prop => Bool -> Int -> String -> prop -> Property
oldCover x n s p =
#if !MIN_VERSION_QuickCheck(2,12,0)
  cover x n s p
#else
  -- QuickCheck-2.12 introduced a breaking change in the cover
  -- combinator, see issue #248 for details.
  cover (fromIntegral n) x s p
#endif

<<<<<<< HEAD
-- The tabulate combinator was only introduced in QuickCheck-2.12.
newTabulate :: Testable prop => String -> [String] -> prop -> Property
newTabulate key values p =
#if !MIN_VERSION_QuickCheck(2,12,0)
  property p
#else
  tabulate key values p
#endif

suchThatEither :: Gen a -> (a -> Bool) -> Gen (Either [a] a)
gen `suchThatEither` p = sized (try [] 0 . max 100)
  where
    try ces _ 0 = return (Left (reverse ces))
    try ces k n = do
      x <- resize (2 * k + n) gen
      if p x
      then return (Right x)
      else try (x : ces) (k + 1) (n - 1)
=======
-----------------------------------------------------------------------------

-- | More permissive notion of shrinking where a value can shrink to itself
--
-- For example
--
-- > shrink  3 == [0, 2] -- standard QuickCheck shrink
-- > shrinkS 3 == [Shrunk True 0, Shrunk True 2, Shrunk False 3]
--
-- This is primarily useful when shrinking composite structures: the combinators
-- here keep track of whether something was shrunk /somewhere/ in the structure.
-- For example, we have
--
-- >    shrinkListS (shrinkPairS shrinkS shrinkS) [(1,3),(2,4)]
-- > == [ Shrunk True  []             -- removed all elements of the list
-- >    , Shrunk True  [(2,4)]        -- removed the first
-- >    , Shrunk True  [(1,3)]        -- removed the second
-- >    , Shrunk True  [(0,3),(2,4)]  -- shrinking the '1'
-- >    , Shrunk True  [(1,0),(2,4)]  -- shrinking the '3'
-- >    , Shrunk True  [(1,2),(2,4)]  -- ..
-- >    , Shrunk True  [(1,3),(0,4)]  -- shrinking the '2'
-- >    , Shrunk True  [(1,3),(1,4)]  -- ..
-- >    , Shrunk True  [(1,3),(2,0)]  -- shrinking the '4'
-- >    , Shrunk True  [(1,3),(2,2)]  -- ..
-- >    , Shrunk True  [(1,3),(2,3)]  -- ..
-- >    , Shrunk False [(1,3),(2,4)]  -- the original unchanged list
-- >    ]
data Shrunk a = Shrunk { wasShrunk :: Bool, shrunk :: a }
  deriving (Show, Functor)

shrinkS :: Arbitrary a => a -> [Shrunk a]
shrinkS a = map (Shrunk True) (shrink a) ++ [Shrunk False a]

shrinkListS :: forall a. (a -> [Shrunk a]) -> [a] -> [Shrunk [a]]
shrinkListS f = \xs -> concat [
      map (Shrunk True) (shrinkList (const []) xs)
    , shrinkOne xs
    , [Shrunk False xs]
    ]
  where
    shrinkOne :: [a] -> [Shrunk [a]]
    shrinkOne []     = []
    shrinkOne (x:xs) = [Shrunk True (x' : xs) | Shrunk True x'  <- f x]
                    ++ [Shrunk True (x : xs') | Shrunk True xs' <- shrinkOne xs]

-- | Shrink list without shrinking elements
shrinkListS' :: [a] -> [Shrunk [a]]
shrinkListS' = shrinkListS (\a -> [Shrunk False a])

shrinkPairS :: (a -> [Shrunk a])
            -> (b -> [Shrunk b])
            -> (a, b) -> [Shrunk (a, b)]
shrinkPairS f g (a, b) =
       [Shrunk True (a', b) | Shrunk True a' <- f a ]
    ++ [Shrunk True (a, b') | Shrunk True b' <- g b ]
    ++ [Shrunk False (a, b)]

shrinkPairS' :: (a -> [Shrunk a]) -> (a, a) -> [Shrunk (a, a)]
shrinkPairS' f = shrinkPairS f f
>>>>>>> 1f207737
<|MERGE_RESOLUTION|>--- conflicted
+++ resolved
@@ -24,16 +24,8 @@
   , whenFailM
   , forAllShrinkShow
   , anyP
-<<<<<<< HEAD
-  , shrinkPair
-  , shrinkPair'
-  , suchThatMaybeN
-  , suchThatOneOf
-  , oldCover
+  , suchThatEither
   , newTabulate
-  , suchThatEither
-=======
-  , suchThatOneOf
   , oldCover
   , Shrunk(..)
   , shrinkS
@@ -41,7 +33,6 @@
   , shrinkListS'
   , shrinkPairS
   , shrinkPairS'
->>>>>>> 1f207737
   )
   where
 
@@ -49,11 +40,11 @@
 
 import           Test.QuickCheck
                    (Arbitrary, Gen, Property, Testable, again,
-                   counterexample, frequency, resize, shrink,
-                   shrinkList, shrinking, sized, suchThatMaybe,
-                   whenFail)
+                   counterexample, resize, shrink, shrinkList,
+                   shrinking, sized, whenFail)
 #if MIN_VERSION_QuickCheck(2,12,0)
-import           Test.QuickCheck (tabulate)
+import           Test.QuickCheck
+                   (tabulate)
 #endif
 import           Test.QuickCheck.Monadic
                    (PropertyM(MkPropertyM))
@@ -99,36 +90,7 @@
     liftUnit () = succeeded
 #endif
 
--- | Like 'Test.QuickCheck.suchThatMaybe', but retries @n@ times.
-suchThatMaybeN :: Int -> Gen a -> (a -> Bool) -> Gen (Maybe a)
-suchThatMaybeN 0 _   _ = return Nothing
-suchThatMaybeN n gen p = do
-  mx <- gen `suchThatMaybe` p
-  case mx of
-    Just x  -> return (Just x)
-    Nothing -> sized (\m -> resize (m + 1) (suchThatMaybeN (n - 1) gen p))
-
-suchThatOneOf :: [(Int, Gen a)] -> (a -> Bool) -> Gen (Maybe a)
-gens0 `suchThatOneOf` p = go gens0 (length gens0 - 1)
-  where
-    go []   _ = return Nothing
-    go gens n = do
-      i <- frequency (zip (map fst gens) (map return [0 .. n]))
-      case splitAt i gens of
-        (_,     [])           -> error ("suchThatOneOf: impossible, as we" ++
-                                       " split the list on its length - 1.")
-        (gens', gen : gens'') -> do
-           mx <- suchThatMaybeN 20 (snd gen) p
-           case mx of
-             Just x  -> return (Just x)
-             Nothing -> go (gens' ++ gens'') (n - 1)
-
-<<<<<<< HEAD
--- QuickCheck-2.12 introduced a breaking change in the cover combinator, see
--- issue #248 for details.
-=======
 -- | Pre-QuickCheck-2.12 version of cover.
->>>>>>> 1f207737
 oldCover :: Testable prop => Bool -> Int -> String -> prop -> Property
 oldCover x n s p =
 #if !MIN_VERSION_QuickCheck(2,12,0)
@@ -139,8 +101,7 @@
   cover (fromIntegral n) x s p
 #endif
 
-<<<<<<< HEAD
--- The tabulate combinator was only introduced in QuickCheck-2.12.
+-- | The tabulate combinator was only introduced in QuickCheck-2.12.
 newTabulate :: Testable prop => String -> [String] -> prop -> Property
 newTabulate key values p =
 #if !MIN_VERSION_QuickCheck(2,12,0)
@@ -158,7 +119,7 @@
       if p x
       then return (Right x)
       else try (x : ces) (k + 1) (n - 1)
-=======
+
 -----------------------------------------------------------------------------
 
 -- | More permissive notion of shrinking where a value can shrink to itself
@@ -217,5 +178,4 @@
     ++ [Shrunk False (a, b)]
 
 shrinkPairS' :: (a -> [Shrunk a]) -> (a, a) -> [Shrunk (a, a)]
-shrinkPairS' f = shrinkPairS f f
->>>>>>> 1f207737
+shrinkPairS' f = shrinkPairS f f