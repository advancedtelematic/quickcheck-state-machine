{-# LANGUAGE ScopedTypeVariables #-}

module Main (main) where

import           Control.Exception
                   (ErrorCall(ErrorCall), Exception, catch)
import           Data.List
                   (isPrefixOf)
import           Prelude
import           System.Exit
                   (ExitCode(..))
import           System.Process
                   (StdStream(CreatePipe), proc, std_out,
                   waitForProcess, withCreateProcess)
import           Test.DocTest
                   (doctest)
import           Test.QuickCheck
                   (sample)
import           Test.Tasty
                   (TestTree, defaultMain, testGroup, withResource)
import           Test.Tasty.HUnit
                   (assertFailure, testCase)
import           Test.Tasty.QuickCheck
                   (expectFailure, ioProperty, testProperty,
                   withMaxSuccess)
import qualified Test.Tasty.QuickCheckSM      as QCSM

import           CircularBuffer
import qualified CrudWebserverDb              as WS
import           DieHard
import           Echo
import           ErrorEncountered
import           MemoryReference
<<<<<<< HEAD
import           ProcessRegistry
import           Test.StateMachine.Sequential
                   (generateCommands)
=======
import qualified ShrinkingProps
>>>>>>> 1f207737
import           TicketDispenser

------------------------------------------------------------------------

tests :: Bool -> TestTree
tests docker0 = testGroup "Tests"
  [ testCase "Doctest Z module" (doctest ["src/Test/StateMachine/Z.hs"])
  , ShrinkingProps.tests
  , testProperty "Die Hard"
      (expectFailure (withMaxSuccess 2000 prop_dieHard))
  , testGroup "Memory reference"
      [ testProperty "No bug"                             (prop_sequential None)
      , testProperty "Logic bug"           (expectFailure (prop_sequential Logic))
      , testProperty "Race bug sequential"                (prop_sequential Race)
      , testProperty "Race bug parallel"   (expectFailure (prop_parallel   Race))
      , testProperty "Precondition failed" prop_precondition
      ]
  , testGroup "ErrorEncountered"
      [ testProperty "sequential" prop_error_sequential
      , testProperty "parallel"   prop_error_parallel
      ]
  , testGroup "Crud webserver"
      [ webServer docker0 WS.None  8800 "No bug"                       WS.prop_crudWebserverDb
      , webServer docker0 WS.Logic 8801 "Logic bug"   (expectFailure . WS.prop_crudWebserverDb)
      , webServer docker0 WS.Race  8802 "No race bug"                  WS.prop_crudWebserverDb
      , webServer docker0 WS.Race  8803 "Race bug"    (expectFailure . WS.prop_crudWebserverDbParallel)
      ]
  , testGroup "Ticket dispenser"
      [ ticketDispenser "sequential"                   prop_ticketDispenser
      , ticketDispenser "parallel with exclusive lock" (withMaxSuccess 30 .
                                                        prop_ticketDispenserParallelOK)
      , ticketDispenser "parallel with shared lock"    (expectFailure .
                                                        prop_ticketDispenserParallelBad)
      ]
  , testGroup "Circular buffer"
      [ testProperty "`unpropNoSizeCheck`: the first bug is found"
          (expectFailure unpropNoSizeCheck)
      , testProperty "`unpropFullIsEmpty`: the second bug is found"
          (expectFailure unpropFullIsEmpty)
      , testProperty "`unpropBadRem`: the third bug is found"
          (expectFailure (withMaxSuccess 1000 unpropBadRem))
      , testProperty "`unpropStillBadRem`: the fourth bug is found"
          (expectFailure unpropStillBadRem)
      , testProperty "`prop_circularBuffer`: the fixed version is correct"
          prop_circularBuffer
      ]
  , testGroup "Echo"
      [ testProperty "sequential"  (ioProperty (prop_echoOK <$> mkEnv))
      , testProperty "parallel ok" (ioProperty (prop_echoParallelOK False <$> mkEnv))
      , testProperty "parallel bad, see issue #218"
          (expectFailure (ioProperty (prop_echoParallelOK True <$> mkEnv)))
      ]
  , testGroup "ProcessRegistry"
      [ QCSM.testProperty "sequential" prop_processRegistry markovGood
      , testCase "markovDeadlock"
          (assertException (\(ErrorCall err) -> "\nA deadlock" `isPrefixOf` err)
            (sample (generateCommands (sm markovDeadlock) Nothing)))
      , testCase "markovNotStochastic1"
          (assertException (\(ErrorCall err) -> "The probabilities" `isPrefixOf` err)
            (sample (generateCommands (sm markovNotStochastic1) Nothing)))
      , testCase "markovNotStochastic2"
          (assertException (\(ErrorCall err) -> "The probabilities" `isPrefixOf` err)
            (sample (generateCommands (sm markovNotStochastic2) Nothing)))
      , testCase "markovNotStochastic3"
          (assertException (\(ErrorCall err) -> "The probabilities" `isPrefixOf` err)
            (sample (generateCommands (sm markovNotStochastic3) Nothing)))
      ]
  ]
  where
    webServer docker bug port test prop
      | docker    = withResource (WS.setup bug WS.connectionString port) WS.cleanup
                     (const (testProperty test (prop port)))
      | otherwise = testCase ("No docker, skipping: " ++ test) (return ())

    ticketDispenser test prop =
      withResource setupLock cleanupLock
        (\ioLock -> testProperty test (ioProperty (prop <$> ioLock)))

assertException :: Exception e => (e -> Bool) -> IO a -> IO ()
assertException p io = do
  r <- (io >> return False) `catch` (return . p)
  if r
  then return ()
  else assertFailure "assertException: No or wrong exception thrown"

------------------------------------------------------------------------

main :: IO ()
main = do
  -- Check if docker is avaiable.
  ec <- rawSystemNoStdout "docker" ["version"]
          `catch` (\(_ :: IOError) -> return (ExitFailure 127))
  let docker = case ec of
                 ExitSuccess   -> True
                 ExitFailure _ -> False
  defaultMain (tests docker)
    where
      rawSystemNoStdout cmd args =
        withCreateProcess
          (proc cmd args) { std_out = CreatePipe }
          (\_ _ _ -> waitForProcess)<|MERGE_RESOLUTION|>--- conflicted
+++ resolved
@@ -31,13 +31,10 @@
 import           Echo
 import           ErrorEncountered
 import           MemoryReference
-<<<<<<< HEAD
 import           ProcessRegistry
+import qualified ShrinkingProps
 import           Test.StateMachine.Sequential
                    (generateCommands)
-=======
-import qualified ShrinkingProps
->>>>>>> 1f207737
 import           TicketDispenser
 
 ------------------------------------------------------------------------
